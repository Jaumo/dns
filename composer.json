--- conflicted
+++ resolved
@@ -29,29 +29,18 @@
         }
     ],
     "require": {
-<<<<<<< HEAD
         "php": ">=7.0",
         "amphp/amp": "dev-master as 2.0",
         "amphp/cache": "dev-amp_v2 as 0.2",
         "amphp/file": "dev-amp_v2 as 0.2",
-=======
-        "php": ">=5.5",
-        "amphp/amp": "^1",
-        "amphp/cache": "^0.1",
-        "amphp/file": "^0.1",
-        "amphp/windows-registry": "^0.2.2",
->>>>>>> 2c901b26
+        "amphp/windows-registry": "dev-amp_v2 as 0.3",
         "daverandom/libdns": "^1"
     },
     "minimum-stability": "dev",
     "prefer-stable": true,
     "require-dev": {
-<<<<<<< HEAD
         "amphp/loop": "dev-master",
-        "phpunit/phpunit": "^5.0",
-=======
-        "phpunit/phpunit": "^4.8|^5.1.3",
->>>>>>> 2c901b26
+        "phpunit/phpunit": "^5.1.3",
         "friendsofphp/php-cs-fixer": "^1.9"
     },
     "autoload": {
